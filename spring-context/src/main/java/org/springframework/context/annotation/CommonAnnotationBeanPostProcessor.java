--- conflicted
+++ resolved
@@ -130,9 +130,6 @@
 public class CommonAnnotationBeanPostProcessor extends InitDestroyAnnotationBeanPostProcessor
 		implements InstantiationAwareBeanPostProcessor, BeanFactoryAware, Serializable {
 
-<<<<<<< HEAD
-	private static final Set<Class<? extends Annotation>> resourceAnnotationTypes = new LinkedHashSet<>(4);
-=======
 	// Defensive reference to JNDI API for JDK 9+ (optional java.naming module)
 	private static final boolean jndiPresent = ClassUtils.isPresent(
 			"javax.naming.InitialContext", CommonAnnotationBeanPostProcessor.class.getClassLoader());
@@ -140,25 +137,12 @@
 	private static final Set<Class<? extends Annotation>> resourceAnnotationTypes = new LinkedHashSet<>(4);
 
 	@Nullable
-	private static final Class<? extends Annotation> webServiceRefClass;
->>>>>>> 04044561
-
-	@Nullable
 	private static final Class<? extends Annotation> ejbClass;
 
 	static {
 		resourceAnnotationTypes.add(Resource.class);
 
-<<<<<<< HEAD
 		ejbClass = loadAnnotationType("jakarta.ejb.EJB");
-=======
-		webServiceRefClass = loadAnnotationType("javax.xml.ws.WebServiceRef");
-		if (webServiceRefClass != null) {
-			resourceAnnotationTypes.add(webServiceRefClass);
-		}
-
-		ejbClass = loadAnnotationType("javax.ejb.EJB");
->>>>>>> 04044561
 		if (ejbClass != null) {
 			resourceAnnotationTypes.add(ejbClass);
 		}
@@ -196,15 +180,11 @@
 		setOrder(Ordered.LOWEST_PRECEDENCE - 3);
 		setInitAnnotationType(PostConstruct.class);
 		setDestroyAnnotationType(PreDestroy.class);
-<<<<<<< HEAD
-=======
-		ignoreResourceType("javax.xml.ws.WebServiceContext");
 
 		// java.naming module present on JDK 9+?
 		if (jndiPresent) {
 			this.jndiFactory = new SimpleJndiBeanFactory();
 		}
->>>>>>> 04044561
 	}
 
 
